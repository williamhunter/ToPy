import logging
from os import path, makedirs
from time import time
from numpy import array

from .visualisation import *
from .topology import *

logger = logging.getLogger(__name__)


__all__ = ['optimise']

def optimise(topology, save=True, dir='./iterations'):

    if not path.exists(dir):
        makedirs(dir)
    etas_avg = []

# Optimising function:
    def _optimise(t):
        t.fea()
        t.sens_analysis()
        t.filter_sens_sigmund()
        t.update_desvars_oc()
        # Below this line we print info and create images or geometry:
        if t.nelz:
            params = {
                'prefix': t.probname,
                'iternum': t.itercount,
                'time': 'none',
                'dir': dir
            }
            if save:
                create_3d_geom(t.desvars, **params)
        else:
            params = {
                'prefix': t.probname,
                'iternum': t.itercount,
                'time': 'none',
                'filetype': 'png',
                'dir': dir
            }
            if save:
                create_2d_imag(t.desvars, **params)

        
        str_ = '%4i  | %3.6e | %3.3f | %3.4e | %3.3f | %3.3f |  %1.3f  |  %3.3f '
        format_ = (t.itercount, t.objfval, t.desvars.mean(),\
            t.change, t.p, t.q, t.eta.mean(), t.svtfrac)
        logger.info(str_ % format_)
        # Build a list of average etas:
        etas_avg.append(t.eta.mean())


    # Create (plot) initial design domain:
    logger.info('\n' + '='*80)
    # Start optimisation runs, create rest of design domains:
    str_ = '%5s | %11s | %5s | %10s | %5s | %5s | %7s | %5s '
    format_ = ('Iter', 'Obj. func.  ', 'Vol. ', 'Change    ', \
        'P_FAC', 'Q_FAC', 'Ave ETA', 'S-V frac.')
    logger.info(str_ % format_)
<<<<<<< HEAD
    logger.info('-'*80)
=======
>>>>>>> 7ea3b0a3
    ti = time()

    # Try CHG_STOP criteria, if not defined (error), use NUM_ITER for iterations:
    try:
        while topology.change > topology.chgstop:
            _optimise(topology)
    except AttributeError:
        for i in range(topology.numiter):
            _optimise(topology)
    te = time()

    # Print solid-void ratio info:
    logger.info('\nSolid plus void to total elements fraction = %3.5f' %\
        (topology.svtfrac))
    # Print iteration info:
<<<<<<< HEAD
    logger.info('%d iterations took %3.3f minutes (%3.3f seconds/iteration)'\
        %(topology.itercount, (te - ti) / 60, (te - ti) / topology.itercount))
    logger.info('Average of all ETA\'s = %3.3f (average of all a\'s = %3.3f)' \
        % (array(etas_avg).mean(), 1/array(etas_avg).mean() - 1))


=======
    logger.info(topology.itercount, 'iterations took %3.3f minutes (%3.3f seconds/iteration)'\
        %((te - ti) / 60, (te - ti) / topology.itercount))
    logger.info('Average of all ETA\'s = %3.3f (average of all a\'s = %3.3f)' \
        % (array(etas_avg).mean(), 1/array(etas_avg).mean() - 1))
>>>>>>> 7ea3b0a3
<|MERGE_RESOLUTION|>--- conflicted
+++ resolved
@@ -60,10 +60,7 @@
     format_ = ('Iter', 'Obj. func.  ', 'Vol. ', 'Change    ', \
         'P_FAC', 'Q_FAC', 'Ave ETA', 'S-V frac.')
     logger.info(str_ % format_)
-<<<<<<< HEAD
     logger.info('-'*80)
-=======
->>>>>>> 7ea3b0a3
     ti = time()
 
     # Try CHG_STOP criteria, if not defined (error), use NUM_ITER for iterations:
@@ -79,16 +76,10 @@
     logger.info('\nSolid plus void to total elements fraction = %3.5f' %\
         (topology.svtfrac))
     # Print iteration info:
-<<<<<<< HEAD
+
     logger.info('%d iterations took %3.3f minutes (%3.3f seconds/iteration)'\
         %(topology.itercount, (te - ti) / 60, (te - ti) / topology.itercount))
     logger.info('Average of all ETA\'s = %3.3f (average of all a\'s = %3.3f)' \
         % (array(etas_avg).mean(), 1/array(etas_avg).mean() - 1))
 
 
-=======
-    logger.info(topology.itercount, 'iterations took %3.3f minutes (%3.3f seconds/iteration)'\
-        %((te - ti) / 60, (te - ti) / topology.itercount))
-    logger.info('Average of all ETA\'s = %3.3f (average of all a\'s = %3.3f)' \
-        % (array(etas_avg).mean(), 1/array(etas_avg).mean() - 1))
->>>>>>> 7ea3b0a3
